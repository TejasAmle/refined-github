import React from 'dom-chef';
import select from 'select-dom';
import delegate from 'delegate-it';
<<<<<<< HEAD
import * as pageDetect from 'github-url-detection';
=======
import elementReady from 'element-ready';
>>>>>>> 90b43ae7
import features from '../libs/features';

const confirmationRequiredCount = 10;

function getUrlFromItem(checkbox: Element): string {
	return checkbox
		.closest('.js-issue-row')!
		.querySelector<HTMLAnchorElement>('.js-navigation-open')!
		.href;
}

function openIssues(): void {
	const modifier = pageDetect.isGlobalDiscussionList() ? '' : ' + div ';
	const issues = select.all([
		`#js-issues-toolbar.triage-mode ${modifier} [name="issues[]"]:checked`, // Get checked checkboxes
		`#js-issues-toolbar:not(.triage-mode) ${modifier} .js-issue-row` // Or all items
	]);

	if (
		issues.length >= confirmationRequiredCount &&
		!confirm(`This will open ${issues.length} new tabs. Continue?`)
	) {
		return;
	}

	browser.runtime.sendMessage({
		openUrls: issues.map(getUrlFromItem)
	});
}

async function init(): Promise<void | false> {
	if (!await elementReady('.js-issue-row + .js-issue-row')) {
		return false;
	}

	delegate(document, '.rgh-batch-open-issues', 'click', openIssues);

	// Add button to open all visible discussions
	select('.table-list-header-toggle:not(.states)')?.prepend(
		<button
			type="button"
			className="btn-link rgh-batch-open-issues px-2"
		>
			Open all
		</button>
	);

	// Add button to open selected discussions
	const triageFiltersBar = select('.table-list-triage > .text-gray');
	if (triageFiltersBar) {
		triageFiltersBar.classList.add('table-list-header-toggle'); // Handles link :hover style
		triageFiltersBar.append(
			<button
				type="button"
				className="btn-link rgh-batch-open-issues pl-3"
			>
				Open selected
			</button>
		);
	}
}

features.add({
	id: __filebasename,
	description: 'Adds a button to open multiple discussions at once in your repos.',
	screenshot: 'https://user-images.githubusercontent.com/1402241/38084752-4820b0d8-3378-11e8-868c-a1582b16f915.gif'
}, {
	include: [
		pageDetect.isDiscussionList
	],
	waitForDomReady: false,
	init
});<|MERGE_RESOLUTION|>--- conflicted
+++ resolved
@@ -1,11 +1,8 @@
 import React from 'dom-chef';
 import select from 'select-dom';
 import delegate from 'delegate-it';
-<<<<<<< HEAD
+import elementReady from 'element-ready';
 import * as pageDetect from 'github-url-detection';
-=======
-import elementReady from 'element-ready';
->>>>>>> 90b43ae7
 import features from '../libs/features';
 
 const confirmationRequiredCount = 10;
