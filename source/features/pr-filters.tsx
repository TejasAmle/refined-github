import React from 'dom-chef';
import select from 'select-dom';
import delegate from 'delegate-it';
import cache from 'webext-storage-cache';
import CheckIcon from 'octicon/check.svg';
<<<<<<< HEAD
import * as pageDetect from 'github-url-detection';
=======
import elementReady from 'element-ready';
>>>>>>> 90b43ae7
import features from '../libs/features';
import * as api from '../libs/api';
import {getRepoGQL, getRepoURL} from '../libs/utils';

const reviewsFilterSelector = '#reviews-select-menu';

function addDropdownItem(dropdown: HTMLElement, title: string, filterCategory: string, filterValue: string): void {
	const filterQuery = `${filterCategory}:${filterValue}`;

	const searchParameter = new URLSearchParams(location.search);
	const currentQuerySegments = searchParameter.get('q')?.split(/\s+/) ?? [];
	const isSelected = currentQuerySegments.some(
		segment => segment.toLowerCase() === filterQuery
	);

	const query = currentQuerySegments.filter(
		segment => !segment.startsWith(`${filterCategory}:`)
	).join(' ');

	const search = new URLSearchParams({
		q: query + (isSelected ? '' : ` ${filterQuery}`)
	});

	dropdown.append(
		<a
			href={`?${String(search)}`}
			className="SelectMenu-item"
			aria-checked={isSelected ? 'true' : 'false'}
			role="menuitemradio"
		>
			<CheckIcon className="SelectMenu-icon SelectMenu-icon--check"/>
			<span>{title}</span>
		</a>
	);
}

const hasDraftFilter = new WeakSet();
function addDraftFilter({delegateTarget: reviewsFilter}: delegate.Event): void {
	if (hasDraftFilter.has(reviewsFilter)) {
		return;
	}

	hasDraftFilter.add(reviewsFilter);

	const dropdown = select('.SelectMenu-list', reviewsFilter)!;

	dropdown.append(
		<div className="SelectMenu-divider">
			Filter by draft pull requests
		</div>
	);

	addDropdownItem(dropdown, 'Ready for review', 'draft', 'false');
	addDropdownItem(dropdown, 'Not ready for review (Draft PR)', 'draft', 'true');
}

const hasChecks = cache.function(async (): Promise<boolean> => {
	const {repository} = await api.v4(`
		repository(${getRepoGQL()}) {
			head: object(expression: "HEAD") {
				... on Commit {
					history(first: 10) {
						nodes {
							statusCheckRollup {
								state
							}
						}
					}
				}
			}
		}
	`);

	return repository.head.history.nodes.some((commit: AnyObject) => commit.statusCheckRollup);
}, {
	maxAge: 3,
	cacheKey: () => __filebasename + ':' + getRepoURL()
});

async function addChecksFilter(): Promise<void> {
	const reviewsFilter = await elementReady(reviewsFilterSelector);
	if (!reviewsFilter) {
		return;
	}

	if (!await hasChecks()) {
		return;
	}

	// Copy existing element and adapt its content
	const checksFilter = reviewsFilter.cloneNode(true);
	checksFilter.id = '';

	select('summary', checksFilter)!.firstChild!.textContent = 'Checks\u00A0'; // Only replace text node, keep caret
	select('.SelectMenu-title', checksFilter)!.textContent = 'Filter by checks status';

	const dropdown = select('.SelectMenu-list', checksFilter)!;
	dropdown.textContent = ''; // Drop previous filters

	for (const status of ['Success', 'Failure', 'Pending']) {
		addDropdownItem(dropdown, status, 'status', status.toLowerCase());
	}

	reviewsFilter.after(checksFilter);
}

function init(): void {
	delegate(document, reviewsFilterSelector, 'toggle', addDraftFilter, true);
	addChecksFilter();
}

features.add({
	id: __filebasename,
	description: 'Adds Checks and Draft PR dropdown filters in PR lists.',
	screenshot: 'https://user-images.githubusercontent.com/202916/74453250-6d9de200-4e82-11ea-8fd4-7c0de57e001a.png'
}, {
	include: [
		pageDetect.isPRList
	],
	waitForDomReady: false,
	init
});<|MERGE_RESOLUTION|>--- conflicted
+++ resolved
@@ -3,11 +3,8 @@
 import delegate from 'delegate-it';
 import cache from 'webext-storage-cache';
 import CheckIcon from 'octicon/check.svg';
-<<<<<<< HEAD
+import elementReady from 'element-ready';
 import * as pageDetect from 'github-url-detection';
-=======
-import elementReady from 'element-ready';
->>>>>>> 90b43ae7
 import features from '../libs/features';
 import * as api from '../libs/api';
 import {getRepoGQL, getRepoURL} from '../libs/utils';
